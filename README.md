--- conflicted
+++ resolved
@@ -626,7 +626,6 @@
     "hasFunctionCalling": true, # <-- whether your copilot supports function calling
     "endpoints": {
       "query": "<url>" # <-- the URL that the OpenBB Workspace will send requests to. For example, "http://localhost:7777/v1/query"
-<<<<<<< HEAD
     },
     "hasStreaming": true,  // Deprecated: use features.streaming instead
     "hasDocuments": false,  // Deprecated: not applicable anymore
@@ -637,10 +636,7 @@
         "widget-dashboard-select": false,  // <-- specifies if the copilot supports manually selected widgets. These will be sent in `widgets.primary` in the payload.
         "widget-dashboard-search": false,  // <-- specifies if the copilot supports sending dashboard widgets. These will be sent in `widgets.secondary` in the payload.
         "widget-global-search": false  // <-- specifies if the copilot supports searching through all available widgets These will be sent in `widgets.extra` in the payload.
-    }    
-=======
     }
->>>>>>> 5bb9a3cf
   }
 }
 ```
