import re
import json
from pathlib import Path
from typing import AsyncGenerator

from fastapi import FastAPI
from fastapi.middleware.cors import CORSMiddleware
from fastapi.responses import JSONResponse
from magentic import (
    chatprompt,
    SystemMessage,
    UserMessage,
    AssistantMessage,
    AsyncStreamedStr,
)
from magentic.chat_model.litellm_chat_model import LitellmChatModel
from sse_starlette.sse import EventSourceResponse

from dotenv import load_dotenv
from .models import AgentQueryRequest
from .prompts import SYSTEM_PROMPT


load_dotenv(".env")
app = FastAPI()

origins = [
    "http://localhost",
    "http://localhost:1420",
    "http://localhost:5050",
    "https://pro.openbb.dev",
    "https://pro.openbb.co",
]

app.add_middleware(
    CORSMiddleware,
    allow_origins=origins,
    allow_credentials=True,
    allow_methods=["*"],
    allow_headers=["*"],
)


def sanitize_message(message: str) -> str:
    """Sanitize a message by escaping forbidden characters."""
    cleaned_message = re.sub(r"(?<!\{)\{(?!{)", "{{", message)
    cleaned_message = re.sub(r"(?<!\})\}(?!})", "}}", cleaned_message)
    return cleaned_message


async def create_message_stream(
    content: AsyncStreamedStr,
) -> AsyncGenerator[dict, None]:
    async for chunk in content:
        yield {"event": "copilotMessageChunk", "data": json.dumps({"delta": chunk})}


@app.get("/copilots.json")
def get_copilot_description():
    """Widgets configuration file for the OpenBB Terminal Pro"""
    return JSONResponse(
        content=json.load(open((Path(__file__).parent.resolve() / "copilots.json")))
    )


@app.post("/v1/query")
async def query(request: AgentQueryRequest) -> EventSourceResponse:
    """Query the Copilot."""

    chat_messages = []
    for message in request.messages:
        if message.role == "ai":
            chat_messages.append(
                AssistantMessage(content=sanitize_message(message.content))
            )
        elif message.role == "human":
            chat_messages.append(UserMessage(content=sanitize_message(message.content)))

    if request.context:
        chat_messages.insert(1, UserMessage(content=sanitize_message("# Context\n" + str(request.context))))

    @chatprompt(
        SystemMessage(SYSTEM_PROMPT),
        *chat_messages,
        model=LitellmChatModel(model="ollama_chat/llama3.1:8b-instruct-q6_K"),
    )
<<<<<<< HEAD
    async def _llm(context: str) -> AsyncStreamedStr: ...
=======
    async def _llm() -> AsyncStreamedStr:
        ...
>>>>>>> 7849254e


    result = await _llm()
    return EventSourceResponse(
        content=create_message_stream(result),
        media_type="text/event-stream",
    )<|MERGE_RESOLUTION|>--- conflicted
+++ resolved
@@ -84,12 +84,8 @@
         *chat_messages,
         model=LitellmChatModel(model="ollama_chat/llama3.1:8b-instruct-q6_K"),
     )
-<<<<<<< HEAD
-    async def _llm(context: str) -> AsyncStreamedStr: ...
-=======
     async def _llm() -> AsyncStreamedStr:
         ...
->>>>>>> 7849254e
 
 
     result = await _llm()
