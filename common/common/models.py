from typing import Annotated, Any, Literal
from uuid import UUID
from pydantic import (
    BaseModel,
    Field,
    HttpUrl,
    field_validator,
    model_validator,
    computed_field,
)
from enum import Enum
import json
import uuid

EXCLUDE_CITATION_DETAILS_FIELDS = [
    "lastupdated",
    "source",
    "id",
    "uuid",
    "storedfileuuid",
    "url",
    "datakey",
    "originalfilename",
    "extension",
    "category",
    "subcategory",
    "transcript_url",
]


class RoleEnum(str, Enum):
    ai = "ai"
    human = "human"
    tool = "tool"


class BaseSSE(BaseModel):
    event: Any
    data: Any

    def model_dump(self, *args, **kwargs) -> dict:
        return {
            "event": self.event,
            "data": self.data.model_dump_json(exclude_none=True),
        }


class ChartParameters(BaseModel):
    chartType: Literal["line", "bar", "scatter"]
    xKey: str
    yKey: list[str]


class RawObjectDataFormat(BaseModel):
    data_type: Literal["object"] = "object"
    parse_as: Literal["text", "table", "chart"] = "table"
    chart_params: ChartParameters | None = None

    @model_validator(mode="after")
    def validate_chart_params(cls, values):
        if values.parse_as == "chart" and not values.chart_params:
            raise ValueError("chart_params is required when parse_as is 'chart'")
        if values.parse_as != "chart" and values.chart_params:
            raise ValueError("chart_params is only allowed when parse_as is 'chart'")
        return values


class PdfDataFormat(BaseModel):
    data_type: Literal["pdf"]
    filename: str


class ImageDataFormat(BaseModel):
    data_type: Literal["jpg", "jpeg", "png"]
    filename: str


# Discriminated union of data formats
DataFormat = Annotated[
    RawObjectDataFormat | PdfDataFormat | ImageDataFormat,
    Field(discriminator="data_type", default_factory=RawObjectDataFormat),
]


class SourceInfo(BaseModel):
    type: Literal["widget", "direct retrieval", "web", "artifact"]
    uuid: UUID | None = Field(default=None)
    origin: str | None = Field(default=None)
    widget_id: str | None = Field(default=None)
    name: str | None = Field(default=None)
    description: str | None = Field(default=None)
    metadata: dict[str, Any] = Field(
        default_factory=dict,
        description="Additional metadata (eg. the selected ticker, endpoint used, etc.).",  # noqa: E501
    )
    citable: bool = Field(
        default=True,
        description="Whether the source is citable.",
    )

    # Make faux immutable
    model_config = {"frozen": True}


class CitationHighlightBoundingBox(BaseModel):
    text: str
    page: int
    x0: float
    top: float
    x1: float
    bottom: float


class Citation(BaseModel):
    source_info: SourceInfo
    details: list[dict[str, Any]] | None = Field(
        default=None,
        description="Extra detail to add to the citation, eg. Page numbers.",
    )
    quote_bounding_boxes: list[list[CitationHighlightBoundingBox]] | None = Field(
        default=None,
        description="Bounding boxes for the highlights in the citation.",
    )

    @computed_field  # type: ignore[misc]
    @property
    def signature(self) -> str | None:
        try:
            if self.source_info.type == "widget":
                metadata = self.source_info.metadata or {}
                origin = self.source_info.origin or "unknown"
                widget_id = self.source_info.widget_id or "unknown"
                args = [
                    f"{str(k)}={str(v)}"
                    for k, v in metadata.get("input_args", {}).items()
                ]
                return (
                    "&".join(
                        [
                            "origin=" + origin,
                            "widget_id=" + widget_id,
                            "args=[" + "&".join(args) + "]",
                        ]
                    )
                    .lower()
                    .replace(" ", "_")
                )
            return None
        except Exception:
            return None

    @model_validator(mode="before")
    @classmethod
    def exclude_fields(cls, values):
        # Exclude these fields from being in the "details" field.  (since this
        # pollutes the JSON output)
        _exclude_fields = EXCLUDE_CITATION_DETAILS_FIELDS

        if details := values.get("details"):
            for detail in details:
                for key in list(detail.keys()):
                    if key.lower() in _exclude_fields:
                        detail.pop(key, None)
        return values


class CitationCollection(BaseModel):
    citations: list[Citation]


class CitationCollectionSSE(BaseSSE):
    event: Literal["copilotCitationCollection"] = "copilotCitationCollection"
    # We use a CitationCollection instead of a list because a pydantic model has
    # a .model_dump_json()
    data: CitationCollection


class LlmFunctionCall(BaseModel):
    function: str
    input_arguments: dict[str, Any]


class Undefined:
    pass


class WidgetParam(BaseModel):
    name: str = Field(description="Name of the parameter.")
    type: str = Field(description="Type of the parameter.")
    description: str = Field(description="Description of the parameter.")
    default_value: Any | None = Field(
        default=None, description="Default value of the parameter."
    )
    current_value: Any | None = Field(
        default=None,
        description="Current value of the parameter. Must not be set for 'extra' widgets.",  # noqa: E501
    )
    options: list[Any] | None = Field(
        default=None, description="Optional list of values for enumerations."
    )

    @model_validator(mode="before")
    @classmethod
    def validate_default_value(cls, data: dict):
        # We want to distinguish between a missing default value and an
        # explicitly set default value of None.  There is a difference between
        # my_function(param=None) and my_function(param).
        if "default_value" not in data:
            data["default_value"] = Undefined
        return data


class Widget(BaseModel):
    uuid: UUID = Field(
        description="UUID of the widget. Used by Copilot to identify widgets. Only used internally.",  # noqa: E501
        default_factory=uuid.uuid4,
    )
    origin: str = Field(description="Origin of the widget.")
    widget_id: str = Field(description="Endpoint ID of the widget.")
    name: str = Field(description="Name of the widget.")
    description: str = Field(description="Description of the widget.")
    params: list[WidgetParam] = Field(description="List of parameters for the widget.")
    metadata: dict[str, Any] = Field(
        description="Metadata for the widget, must not overlap with current_params."
    )


class LlmClientMessage(BaseModel):
    role: RoleEnum = Field(
        description="The role of the entity that is creating the message"
    )
    content: str | LlmFunctionCall = Field(
        description="The content of the message or the result of a function call."
    )

    @field_validator("content", mode="before", check_fields=False)
    def parse_content(cls, v):
        if isinstance(v, str):
            try:
                parsed_content = json.loads(v)
                if isinstance(parsed_content, str):
                    # Sometimes we need a second decode if the content is
                    # escaped and string-encoded
                    parsed_content = json.loads(parsed_content)
                return LlmFunctionCall(**parsed_content)
            except (json.JSONDecodeError, TypeError, ValueError):
                return v
        return v


class WidgetCollection(BaseModel):
    primary: list[Widget] = Field(
        default_factory=list, description="Explicitly-added widgets with top priority."
    )
    secondary: list[Widget] = Field(
        default_factory=list,
        description="Dashboard widgets with second-highest priority.",
    )
    extra: list[Widget] = Field(
        default_factory=list, description="Extra data sources or custom backends."
    )


<<<<<<< HEAD
class QueryRequest(BaseModel):
    messages: list[LlmClientFunctionCallResult | LlmClientMessage] = Field(
=======
class SingleFileReference(BaseModel):
    url: HttpUrl = Field(
        description="The file reference to the data file. A URL to a file."  # noqa: E501
    )
    data_format: DataFormat = Field(
        description="Optional, but recommended. How the data should be parsed. If not provided, a best-effort attempt will be made to automatically determine the data format.",  # noqa: E501
    )
    citable: bool = Field(
        default=True,
        description="Whether to cite derivatives of the data source.",
    )


class DataFileReferences(BaseModel):
    items: list[SingleFileReference] = Field(description="A list of file references.")
    extra_citations: list[Citation] = Field(
        default_factory=list,
        description="The citations for the data content.",
    )


class SingleDataContent(BaseModel):
    content: str = Field(
        description="The data content, either as a raw string, JSON string, or as a base64 encoded string."  # noqa: E501
    )
    data_format: DataFormat = Field(
        default_factory=RawObjectDataFormat,
        description="How the data should be parsed and handled.",
    )
    citable: bool = Field(
        default=True,
        description="Whether to cite derivatives of the data source.",
    )


class DataContent(BaseModel):
    items: list[SingleDataContent] = Field(description="A list of data content items.")
    extra_citations: list[Citation] = Field(
        default_factory=list,
        description="The citations for the data content.",
    )


class ClientFunctionCallError(BaseModel):
    # TODO: Turn the error_type into an enum when we have more types of errors
    error_type: str = Field(description="The type of error that occurred.")
    content: str = Field(description="The error message of the function call.")


class LlmClientFunctionCallResultMessage(BaseModel):
    """Contains the result of a function call made against a client."""

    role: RoleEnum = RoleEnum.tool
    function: str = Field(description="The name of the called function.")
    input_arguments: dict[str, Any] | None = Field(
        default=None, description="The input arguments passed to the function"
    )
    data: list[DataContent | DataFileReferences | ClientFunctionCallError] = Field(
        description="The content of the function call. Each element corresponds to the result of a different data source."  # noqa: E501
    )
    extra_state: dict[str, Any] = Field(
        default_factory=dict,
        description="Extra state to be passed between the client and this service.",
    )


class RawContext(BaseModel):
    uuid: UUID = Field(description="The UUID of the widget.")
    name: str = Field(description="The name of the widget.")
    description: str = Field(
        description="A description of the data contained in the widget"
    )
    data: DataContent = Field(description="The data content of the widget")
    metadata: dict[str, Any] | None = Field(
        default=None,
        description="Additional widget metadata (eg. the selected ticker, etc)",
    )


class QueryRequest(BaseModel):
    messages: list[LlmClientFunctionCallResultMessage | LlmClientMessage] = Field(
>>>>>>> 97fb1bd1
        description="A list of messages to submit to the copilot."
    )
    context: list[RawContext] | None = Field(
        default=None, description="Additional context."
    )
    widgets: WidgetCollection = Field(
        default=WidgetCollection(primary=[], secondary=[], extra=[]),
        description="A dictionary containing primary, secondary, and extra widgets.",
    )

    @field_validator("messages")
    @classmethod
    def check_messages_not_empty(cls, value):
        if not value:
            raise ValueError("messages list cannot be empty.")
        return value


class DataSourceRequest(BaseModel):
    widget_uuid: str
    origin: str
    id: str
    input_args: dict[str, Any]


class FunctionCallResponse(BaseModel):
    function: str = Field(description="The name of the function to call.")
    input_arguments: dict | None = Field(
        default=None, description="The input arguments to the function."
    )
    extra_state: dict | None = Field(
        default=None,
        description="Extra state to be passed between the client and this service.",
    )


<<<<<<< HEAD
class BaseSSE(BaseModel):
    event: Any
    data: Any

    def model_dump(self, *args, **kwargs) -> dict:
        return {
            "event": self.event,
            "data": self.data.model_dump_json(exclude_none=True),
        }


class MessageChunkSSEData(BaseModel):
    delta: str


class MessageChunkSSE(BaseSSE):
    event: Literal["copilotMessageChunk"] = "copilotMessageChunk"
    data: MessageChunkSSEData


=======
>>>>>>> 97fb1bd1
class FunctionCallSSEData(BaseModel):
    function: Literal["get_widget_data"]
    input_arguments: dict
    extra_state: dict | None = None


class FunctionCallSSE(BaseSSE):
    event: Literal["copilotFunctionCall"] = "copilotFunctionCall"
    data: FunctionCallSSEData


class ClientArtifact(BaseModel):
    """A piece of output data that is returned to the client."""

    type: Literal["text", "table", "chart"]
    name: str
    description: str
    uuid: UUID = Field(default_factory=uuid.uuid4)
    content: str | list[dict]
    chart_params: ChartParameters | None = None

    @model_validator(mode="after")
    def check_chart_params(cls, values):
        if values.type == "chart" and not values.chart_params:
            raise ValueError("chart_params is required for type 'chart'")
        if values.type != "chart" and values.chart_params:
            raise ValueError("chart_params is only allowed for type 'chart'")
        return values


class StatusUpdateSSEData(BaseModel):
    eventType: Literal["INFO", "WARNING", "ERROR"]
    message: str
    group: Literal["reasoning"] = "reasoning"
    details: list[dict[str, Any]] | None = None
    artifacts: list[ClientArtifact] | None = None

    @model_validator(mode="before")
    @classmethod
    def exclude_fields(cls, values):
        # Exclude these fields from being in the "details" field.  (since this
        # pollutes the JSON output)
        _exclude_fields = []

        if details := values.get("details"):
            for detail in details:
                for key in list(detail.keys()):
                    if key.lower() in _exclude_fields:
                        detail.pop(key, None)
        return values


class StatusUpdateSSE(BaseSSE):
    event: Literal["copilotStatusUpdate"] = "copilotStatusUpdate"
    data: StatusUpdateSSEData<|MERGE_RESOLUTION|>--- conflicted
+++ resolved
@@ -261,10 +261,6 @@
     )
 
 
-<<<<<<< HEAD
-class QueryRequest(BaseModel):
-    messages: list[LlmClientFunctionCallResult | LlmClientMessage] = Field(
-=======
 class SingleFileReference(BaseModel):
     url: HttpUrl = Field(
         description="The file reference to the data file. A URL to a file."  # noqa: E501
@@ -346,7 +342,6 @@
 
 class QueryRequest(BaseModel):
     messages: list[LlmClientFunctionCallResultMessage | LlmClientMessage] = Field(
->>>>>>> 97fb1bd1
         description="A list of messages to submit to the copilot."
     )
     context: list[RawContext] | None = Field(
@@ -383,7 +378,6 @@
     )
 
 
-<<<<<<< HEAD
 class BaseSSE(BaseModel):
     event: Any
     data: Any
@@ -404,8 +398,6 @@
     data: MessageChunkSSEData
 
 
-=======
->>>>>>> 97fb1bd1
 class FunctionCallSSEData(BaseModel):
     function: Literal["get_widget_data"]
     input_arguments: dict
