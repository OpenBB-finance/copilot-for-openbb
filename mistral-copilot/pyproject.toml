[tool.poetry]
name = "copilot-for-terminal-pro"
version = "0.1.0"
description = ""
authors = ["Michael Struwig <michael.struwig@openbb.finance>"]
readme = "README.md"

[tool.poetry.dependencies]
python = "^3.10"
fastapi = "^0.111.1"
uvicorn = "^0.27.0.post1"
python-dotenv = "^1.0.1"
httpx = "^0.26.0"
<<<<<<< HEAD
magentic = {extras = ["anthropic", "litellm"], version = "^0.24.0"}
litellm = "^1.34.39"
openai = "^1.30.1"
idna = "^3.7"
=======
magentic = "^0.28.1"
openai = "^1.37.0"
sse-starlette = "^2.1.2"
>>>>>>> e12189ea


[tool.poetry.group.development.dependencies]
ruff = "^0.1.15"


[tool.poetry.group.dev.dependencies]
ipython = "^8.22.2"

[build-system]
requires = ["poetry-core"]
build-backend = "poetry.core.masonry.api"<|MERGE_RESOLUTION|>--- conflicted
+++ resolved
@@ -11,16 +11,11 @@
 uvicorn = "^0.27.0.post1"
 python-dotenv = "^1.0.1"
 httpx = "^0.26.0"
-<<<<<<< HEAD
-magentic = {extras = ["anthropic", "litellm"], version = "^0.24.0"}
 litellm = "^1.34.39"
-openai = "^1.30.1"
 idna = "^3.7"
-=======
 magentic = "^0.28.1"
 openai = "^1.37.0"
 sse-starlette = "^2.1.2"
->>>>>>> e12189ea
 
 
 [tool.poetry.group.development.dependencies]
